from __future__ import annotations

import copy
import torch
from litgpt.config import Config

from copy import deepcopy
from whittle.models.gpt import GPT
from whittle.models.gpt_flex import GPTFlex
from whittle.models.gpt.extract import extract_sub_network, set_subnet_attention_sizes


def test_extract_sub_network() -> None:
    config = Config.from_name("pythia-70m")
    config.fix_head_size = False

    super_network = GPT(config)
    sub_network_config = Config.from_name("pythia-14m")
    sub_network_config.fix_head_size = False

    super_network.eval()
    super_network.set_sub_network(
        sub_network_n_embd=sub_network_config.n_embd,
        sub_network_intermediate_size=[sub_network_config.intermediate_size]
        * sub_network_config.n_layer,
        sub_network_num_heads=[sub_network_config.n_head] * sub_network_config.n_layer,
        sub_network_n_layers=sub_network_config.n_layer,
    )

    # instantiate a new model
    sub_network = extract_sub_network(super_network, sub_network_config)
    sub_network.eval()
    input = torch.randint(0, 512, (1, 20))
    out_super_net = super_network(input).detach()
    out_sub_net = sub_network(input).detach()
    assert torch.all(
        torch.round(out_sub_net, decimals=9) == torch.round(out_super_net, decimals=9)
    )


<<<<<<< HEAD
def test_extract_sub_network_flex() -> None:
    config = Config.from_name("pythia-70m")
    config.fix_head_size = False

    super_network = GPTFlex(config)
    sub_network_config = Config.from_name("pythia-14m")
    sub_network_config.fix_head_size = False
=======
def test_extract_sub_network_llamamlp() -> None:
    config = Config.from_name("micro-llama-300M")
    config.fix_head_size = False

    super_network = GPT(config)
    sub_network_config = copy.deepcopy(config)

    # simulate a smaller network
    sub_network_config.n_embd = 128
    sub_network_config.intermediate_size = 1024
    sub_network_config.n_layer = 6
    sub_network_config.n_head = 4
>>>>>>> 9cc4ff57

    super_network.eval()
    super_network.set_sub_network(
        sub_network_n_embd=sub_network_config.n_embd,
        sub_network_intermediate_size=[sub_network_config.intermediate_size]
        * sub_network_config.n_layer,
        sub_network_num_heads=[sub_network_config.n_head] * sub_network_config.n_layer,
        sub_network_n_layers=sub_network_config.n_layer,
    )

<<<<<<< HEAD
    # instantiate a new model
    sub_network = extract_sub_network(super_network, sub_network_config, use_flex=True)
    sub_network.eval()
    input = torch.randint(0, 512, (1, 20))
    out_super_net = super_network(input).detach()
    out_sub_net = sub_network(input).detach()
    assert torch.all(
        torch.round(out_sub_net, decimals=9) == torch.round(out_super_net, decimals=9)
    )


def test_extract_sub_network_intermediate_size() -> None:
    network_config = Config.from_name("pythia-14m")
    network_config.fix_head_size = False

    sizes = [network_config.intermediate_size] * network_config.n_layer
    n_changes = len(sizes[::2])
    sizes[::2] = [network_config.intermediate_size // 2] * n_changes

    super_network = GPTFlex(network_config)
    super_network.eval()
    super_network.set_sub_network(
        sub_network_n_embd=network_config.n_embd,
        sub_network_intermediate_size=sizes,
        sub_network_num_heads=[network_config.n_head] * network_config.n_layer,
        sub_network_n_layers=network_config.n_layer,
    )

    subnet_config = deepcopy(network_config)
    subnet_config.intermediate_size = sizes

    sub_network = GPTFlex(subnet_config)
    sub_network = extract_sub_network(super_network, subnet_config)
    sub_network.eval()
    input = torch.randint(0, 512, (1, 20))
    out_super_net = super_network(input).detach()
    out_sub_net = sub_network(input).detach()
    assert torch.all(
        torch.round(out_sub_net, decimals=9) == torch.round(out_super_net, decimals=9)
    )


def test_extract_sub_network_n_head() -> None:
    network_config = Config.from_name("pythia-14m")
    network_config.fix_head_size = False

    heads = [network_config.n_head] * network_config.n_layer
    n_changes = len(heads[::2])
    heads[::2] = [3] * n_changes
    heads[1] = 1

    super_network = GPTFlex(network_config)
    super_network.eval()
    super_network.set_sub_network(
        sub_network_n_embd=network_config.n_embd,
        sub_network_intermediate_size=[network_config.intermediate_size]
        * network_config.n_layer,
        sub_network_num_heads=heads,
        sub_network_n_layers=network_config.n_layer,
    )

    subnet_config = deepcopy(network_config)
    subnet_config.n_head = heads
    set_subnet_attention_sizes(super_network, subnet_config)

    sub_network = GPTFlex(subnet_config)
    sub_network = extract_sub_network(super_network, subnet_config)
=======
    # dynamically computed when set_sub_network is called
    sub_network_config.head_size = (
        sub_network_config.n_embd // sub_network_config.n_head
    )

    # instantiate a new model
    sub_network = extract_sub_network(super_network, sub_network_config)
>>>>>>> 9cc4ff57
    sub_network.eval()
    input = torch.randint(0, 512, (1, 20))
    out_super_net = super_network(input).detach()
    out_sub_net = sub_network(input).detach()
    assert torch.all(
        torch.round(out_sub_net, decimals=9) == torch.round(out_super_net, decimals=9)
<<<<<<< HEAD
    )
=======
    )
>>>>>>> 9cc4ff57
<|MERGE_RESOLUTION|>--- conflicted
+++ resolved
@@ -38,7 +38,6 @@
     )
 
 
-<<<<<<< HEAD
 def test_extract_sub_network_flex() -> None:
     config = Config.from_name("pythia-70m")
     config.fix_head_size = False
@@ -46,7 +45,28 @@
     super_network = GPTFlex(config)
     sub_network_config = Config.from_name("pythia-14m")
     sub_network_config.fix_head_size = False
-=======
+
+    super_network.eval()
+    super_network.set_sub_network(
+        sub_network_n_embd=sub_network_config.n_embd,
+        sub_network_intermediate_size=[sub_network_config.intermediate_size]
+        * sub_network_config.n_layer,
+        sub_network_num_heads=[sub_network_config.n_head] * sub_network_config.n_layer,
+        sub_network_n_layers=sub_network_config.n_layer,
+    )
+
+    # instantiate a new model
+    sub_network = extract_sub_network(super_network, sub_network_config, use_flex=True)
+
+    sub_network.eval()
+    input = torch.randint(0, 512, (1, 20))
+    out_super_net = super_network(input).detach()
+    out_sub_net = sub_network(input).detach()
+    assert torch.all(
+        torch.round(out_sub_net, decimals=9) == torch.round(out_super_net, decimals=9)
+    )
+
+
 def test_extract_sub_network_llamamlp() -> None:
     config = Config.from_name("micro-llama-300M")
     config.fix_head_size = False
@@ -59,7 +79,6 @@
     sub_network_config.intermediate_size = 1024
     sub_network_config.n_layer = 6
     sub_network_config.n_head = 4
->>>>>>> 9cc4ff57
 
     super_network.eval()
     super_network.set_sub_network(
@@ -70,9 +89,13 @@
         sub_network_n_layers=sub_network_config.n_layer,
     )
 
-<<<<<<< HEAD
+    # dynamically computed when set_sub_network is called
+    sub_network_config.head_size = (
+        sub_network_config.n_embd // sub_network_config.n_head
+    )
+
     # instantiate a new model
-    sub_network = extract_sub_network(super_network, sub_network_config, use_flex=True)
+    sub_network = extract_sub_network(super_network, sub_network_config)
     sub_network.eval()
     input = torch.randint(0, 512, (1, 20))
     out_super_net = super_network(input).detach()
@@ -138,23 +161,10 @@
 
     sub_network = GPTFlex(subnet_config)
     sub_network = extract_sub_network(super_network, subnet_config)
-=======
-    # dynamically computed when set_sub_network is called
-    sub_network_config.head_size = (
-        sub_network_config.n_embd // sub_network_config.n_head
-    )
-
-    # instantiate a new model
-    sub_network = extract_sub_network(super_network, sub_network_config)
->>>>>>> 9cc4ff57
     sub_network.eval()
     input = torch.randint(0, 512, (1, 20))
     out_super_net = super_network(input).detach()
     out_sub_net = sub_network(input).detach()
     assert torch.all(
         torch.round(out_sub_net, decimals=9) == torch.round(out_super_net, decimals=9)
-<<<<<<< HEAD
-    )
-=======
-    )
->>>>>>> 9cc4ff57
+    )