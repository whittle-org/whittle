--- conflicted
+++ resolved
@@ -67,48 +67,12 @@
     dataloader = DataLoader(dataset)
     full_finetune.get_dataloaders = Mock(return_value=(dataloader, dataloader))
 
-<<<<<<< HEAD
-    full_finetune.setup(
-        MODEL_NAME,
-        devices=1,
-        optimizer="RMSprop",
-        training_strategy=strategy,
-        out_dir=tmp_path,
-        data=Alpaca(),
-        train=TrainArgs(
-            global_batch_size=2,
-            epochs=5,  # Required by validate_args
-            save_interval=1,
-            micro_batch_size=1,
-            max_steps=4,  # Set to ensure termination
-        ),
-        eval=EvalArgs(
-            interval=1,
-            max_new_tokens=10,  # Required by validate_args
-            max_iters=1,
-            final_validation=False,
-        ),
-        precision="32-true",  # Full precision for CPU compatibility
-        accelerator=accelerator_device,
-    )
-
-
-# Set CUDA_VISIBLE_DEVICES for FSDP hybrid-shard, if fewer GPUs are used than are available
-@mock.patch.dict(os.environ, {"CUDA_VISIBLE_DEVICES": "0"})
-# If we were to use `save_hyperparameters()`, we would have to patch `sys.argv` or otherwise
-# the CLI would capture pytest args, but unfortunately patching would mess with subprocess
-# launching, so we need to mock `save_hyperparameters()`
-@mock.patch("whittle.full_finetune.save_hyperparameters")
-def test_full_finetune(save_hyper_mock, tmp_path, accelerator_device, ensure_checkpoint):
-    Config(block_size=2, n_layer=2, n_embd=8, n_head=4, padded_vocab_size=8)
-=======
     fixed_config = {
         "sub_network_n_embd": 4,
         "sub_network_intermediate_size": 93,
         "sub_network_num_heads": 4,
         "sub_network_n_layers": 2,
     }
->>>>>>> a8881d3d
 
     smallest_config = {
         "sub_network_n_embd": 4,
@@ -130,14 +94,10 @@
         full_finetune.setup(
             MODEL_NAME,
             devices=1,
-<<<<<<< HEAD
-            out_dir=out_dir,
-            data=Alpaca(),
-=======
             optimizer="RMSprop",
             training_strategy=strategy,
+            data=Alpaca(),
             out_dir=tmp_path,
->>>>>>> a8881d3d
             train=TrainArgs(
                 global_batch_size=2,
                 epochs=5,  # Required by validate_args
@@ -196,6 +156,7 @@
                 MODEL_NAME,
                 devices=1,
                 out_dir=out_dir,
+                data=Alpaca(),
                 train=TrainArgs(
                     global_batch_size=2,
                     epochs=5,  # Required by validate_args
