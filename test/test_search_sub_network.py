from __future__ import annotations

import os
import pathlib
from contextlib import redirect_stdout
from io import StringIO
from unittest.mock import Mock

import pytest
import torch
from lightning.fabric import Fabric
from litgpt.args import EvalArgs
from litgpt.config import Config
from litgpt.scripts.download import download_from_hub
from litgpt.utils import lazy_load
from torch.utils.data import DataLoader

from whittle import search_sub_networks
from whittle.args import SearchArgs
from whittle.models.gpt import GPT


def test_objective():
    model_config = Config(
        block_size=2, n_layer=2, n_embd=4, n_head=2, padded_vocab_size=8
    )
    model_config.fix_head_size = True

    dataset = torch.tensor([[0, 1, 2], [3, 4, 5], [0, 1, 2]])
    dataloader = DataLoader(dataset)
    model = GPT(model_config)

    sub_network_config = {"embed_dim": 2, "mlp_ratio": 1, "num_heads": 1, "depth": 1}
    x, y = search_sub_networks._objective(
        config=sub_network_config,
        fabric=Fabric(devices=1),
        model=model,
        val_dataloader=dataloader,
        eval=EvalArgs(interval=1, max_iters=1, final_validation=False),
    )

    assert type(x) is float
    assert type(y) is int
    assert y > 0


@pytest.fixture(scope="session")
def checkpoint_dir(tmp_path_factory):
    checkpoint_dir = tmp_path_factory.getbasetemp()
    download_from_hub(repo_id="EleutherAI/pythia-14m", checkpoint_dir=checkpoint_dir)
    return pathlib.Path(checkpoint_dir) / "EleutherAI" / "pythia-14m"


def get_checkpoint_contents(copy_config_files, save_checkpoints):
    # model_config.yaml if in the parent super-net directory
    if not save_checkpoints:
        return {"lit_model.pth"}
    # we copied config files, model_config.yaml and tokenizer configs are the most important
    if copy_config_files:
        return {
            "lit_model.pth",
            "model_config.yaml",
            "tokenizer.json",
            "tokenizer_config.json",
        }
    # other config files are in the parent super-net directory
    return {"lit_model.pth", "model_config.yaml"}


@pytest.mark.parametrize("copy_config_files", [True, False])
@pytest.mark.parametrize("save_checkpoints", [True, False])
def test_checkpoints(tmp_path, checkpoint_dir, copy_config_files, save_checkpoints):
    dataset = torch.tensor([[0, 1, 2], [3, 4, 5], [0, 1, 2]])
    dataloader = DataLoader(dataset, batch_size=3)
    search_sub_networks.get_dataloaders = Mock(return_value=(dataloader, dataloader))
    search_sub_networks._objective = Mock(return_value=(1, 1))
    out_dir = tmp_path / "out"
    stdout = StringIO()
    with redirect_stdout(stdout):
        search_sub_networks.setup(
            checkpoint_dir,
            devices=1,
            out_dir=out_dir,
            search=SearchArgs(iterations=3),
            eval=EvalArgs(interval=1, max_iters=1, final_validation=False),
            save_checkpoints=save_checkpoints,
            copy_config_files=copy_config_files,
            verbose=False,
        )

    out_dir_contents = set(os.listdir(out_dir))

    checkpoint_dirs = {
        "sub_network_0",
        "sub_network_1",
        "sub_network_2",
    }
    assert checkpoint_dirs.issubset(out_dir_contents)
    assert all((out_dir / p).is_dir() for p in checkpoint_dirs)
    for checkpoint_dir in checkpoint_dirs:
        # Check that the checkpoint directory contains the expected files
<<<<<<< HEAD
        assert (
            len(
                set(os.listdir(out_dir / checkpoint_dir))
                & {
                    "lit_model.pth",
                    "model_config.yaml",
                }
            )
            > 0
        )
=======
        contents = get_checkpoint_contents(copy_config_files, save_checkpoints)
        assert contents.issubset(set(os.listdir(out_dir / checkpoint_dir)))

        # Check the contents of lit_model.pth
        checkpoint = lazy_load(out_dir / checkpoint_dir / "lit_model.pth")
        if save_checkpoints:
            assert "model" in checkpoint
            if not copy_config_files:
                assert "parent_dir" in checkpoint
        else:
            assert "sub_network_config" in checkpoint
            assert "parent_dir" in checkpoint

    assert os.path.exists(out_dir / "pareto_optimal_paths.json")
>>>>>>> 1b681013
<|MERGE_RESOLUTION|>--- conflicted
+++ resolved
@@ -99,18 +99,6 @@
     assert all((out_dir / p).is_dir() for p in checkpoint_dirs)
     for checkpoint_dir in checkpoint_dirs:
         # Check that the checkpoint directory contains the expected files
-<<<<<<< HEAD
-        assert (
-            len(
-                set(os.listdir(out_dir / checkpoint_dir))
-                & {
-                    "lit_model.pth",
-                    "model_config.yaml",
-                }
-            )
-            > 0
-        )
-=======
         contents = get_checkpoint_contents(copy_config_files, save_checkpoints)
         assert contents.issubset(set(os.listdir(out_dir / checkpoint_dir)))
 
@@ -124,5 +112,4 @@
             assert "sub_network_config" in checkpoint
             assert "parent_dir" in checkpoint
 
-    assert os.path.exists(out_dir / "pareto_optimal_paths.json")
->>>>>>> 1b681013
+    assert os.path.exists(out_dir / "pareto_optimal_paths.json")