--- conflicted
+++ resolved
@@ -32,13 +32,8 @@
         "Programming Language :: Python :: 3",
         "License :: OSI Approved :: Apache Software License",
     ],
-<<<<<<< HEAD
-	python_requires='>=3.9',
+	  python_requires='>=3.9',
     platforms=['Linux'],
-=======
-    python_requires=">=3.6",
-    platforms=["Linux"],
->>>>>>> e87b39ae
     install_requires=required_packages,
     include_package_data=True,
     extras_require={
