--- conflicted
+++ resolved
@@ -30,13 +30,7 @@
           uv run python -m examples.sine_curves.search
       - name: Run fashion MNIST example
         run: |
-<<<<<<< HEAD
-          python -m examples.fashion_mnist.train_fashion_mnist
-          python -m examples.fashion_mnist.search_fashion_mnist
-      - name: Run flops profiling
-        run: |
-          python -m examples.profile.profile_flops
-=======
           uv run python -m examples.fashion_mnist.train_fashion_mnist
           uv run python -m examples.fashion_mnist.search_fashion_mnist
->>>>>>> b609d83b
+      - name: Run flops profiling
+        run: uv run python -m examples.profile.profile_flops