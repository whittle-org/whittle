# Lobotomy
A framework for two-stage neural architecture search (NAS) and structural pruning on language models.

## Setup

1. clone this repository
2. Install [poetry](https://python-poetry.org/docs/#installation)
3. Make sure to add poetry to your `PATH`
4. `cd` into the directory of the repository
5. Install dependencies with `poetry install`
6. Activate the environment with `poetry shell`

`Note: the library supports and is tested for python 3.9. to 3.11`


```sh
<<<<<<< HEAD
curl -sSL https://install.python-poetry.org | python3 -
git clone git@github.com:aaronkl/lobotomy.git
cd ./lobotomy
poetry install
poetry shell
=======
$ conda create -n lobotomy python==3.11
$ conda activate lobotomy
$ pip install --upgrade pip setuptools
>>>>>>> ef240e4c
```


## Structure

```markdown
lobotomy/
├── extract_subnetworks.py
├── __init__.py
├── metrics
│   ├── parameters.py
├── models
│   ├── gpt
│   │   ├── blocks
│   │   │   ├── causal_self_attention.py
│   │   │   ├── __init__.py
│   │   │   ├── mlp.py
│   │   │   └── transformer_block.py
│   │   ├── extract.py
│   │   ├── __init__.py
│   │   ├── model.py
│   │   └── utils.py
│   └── __init__.py
├── modules
│   ├── embedding.py
│   ├── __init__.py
│   ├── layernorm.py
│   ├── linear.py
│   └── rmsnorm.py
├── sampling
│   ├── __init__.py
│   └── random_sampler.py
├── search
│   ├── ask_tell_scheduler.py
│   ├── baselines.py
│   ├── __init__.py
│   ├── local_search.py
│   ├── multi_objective.py
│   └── search.py
├── training_strategies
│   ├── ats.py
│   ├── base_strategy.py
│   ├── __init__.py
│   ├── random_linear.py
│   ├── random.py
│   ├── sandwich.py
│   ├── sandwich_kd.py
│   └── standard.py
└── utils
    └── __init__.py
```
<|MERGE_RESOLUTION|>--- conflicted
+++ resolved
@@ -14,19 +14,12 @@
 
 
 ```sh
-<<<<<<< HEAD
 curl -sSL https://install.python-poetry.org | python3 -
 git clone git@github.com:aaronkl/lobotomy.git
 cd ./lobotomy
 poetry install
 poetry shell
-=======
-$ conda create -n lobotomy python==3.11
-$ conda activate lobotomy
-$ pip install --upgrade pip setuptools
->>>>>>> ef240e4c
 ```
-
 
 ## Structure
 
