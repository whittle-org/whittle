[project]
name = "whittle"
version = "0.5.1"
description = "Two-stage neural architecture search for large language models"
# alphabetic order
authors = [
    { name = "Timur Carstensen" },
    { name = "Gabriela Kadlecová" },
    { name = "Aaron Klein" },
    { name = "Hannan Mahadik" },
    { name = "Rhea Sukthanker" },
    { name = "Arber Zela" },
]
license = { file = "LICENSE" }
readme = "README.md"
requires-python = ">=3.10,<3.13"
# TODO: Some of these might be able to be moved to optional dependancies
dependencies = [
    "pandas",
    "matplotlib",
    "typing-extensions",
    "torch>=2.5.0,<2.6.0",
    "transformers>=4",
    "litgpt[all]==0.5.7",
<<<<<<< HEAD
    "syne-tune[extra]",
=======
    "syne-tune[moo]==0.13.0",
>>>>>>> 0f165698
    "torchvision>=0.18",
    "boto3==1.34.147",
    "botocore==1.34.147",
    "wandb",
]
classifiers = [
    "Intended Audience :: Science/Research",
    "Intended Audience :: Developers",
    "License :: OSI Approved :: Apache Software License",
    "Programming Language :: Python",
    "Topic :: Software Development",
    "Topic :: Scientific/Engineering",
    "Operating System :: POSIX",
    "Operating System :: Unix",
    "Operating System :: MacOS",
    "Programming Language :: Python :: 3",
    "Programming Language :: Python :: 3.10",
    "Programming Language :: Python :: 3.11",
    "Programming Language :: Python :: 3.12",
]

[project.urls]
homepage = "https://github.com/whittle-org/whittle"
# TODO: documentation = "https://whittle-org.github.io/whittle/"

[project.scripts]
whittle = "whittle.__main__:main"

[project.optional-dependencies]
dev = [
    # -- deploy --
    "build",
    # -- ci --
    "pre-commit",
    "pytest>=8",
    "ruff",
    "mypy",
    "commitizen",
    # -- docs --
    "mike",
    "mkdocs",
    "mkdocs-material",
    "mkdocs-autorefs",
    "mkdocs-gen-files",
    "mkdocs-literate-nav",
    "mkdocstrings[python]",
    "black",                # Allows mkdocstrings to do formatting...
]

distributed = ["triton"]

all = ["whittle[dev]", "whittle[distributed]"]

[tool.setuptools.packages.find]
include = ["whittle", "whittle.*"]
exclude = []

[build-system]
requires = ["setuptools>=68.2.2", "wheel>=0.41.2"]
build-backend = "setuptools.build_meta"

[tool.commitizen]
name = "cz_conventional_commits"
version = "0.5.1"
update_changelog_on_bump = true
version_files = ["pyproject.toml:version", "whittle/__version__.py"]
changelog_start_rev = "0.1.3"

[tool.ruff]
target-version = "py310"
line-length = 90
src = ["whittle"]

# Exclude a variety of commonly ignored directories.
exclude = [
    "supernet_configs",
    "plotting",
    "githooks",
    "benchmarks",
    ".bzr",
    ".direnv",
    ".eggs",
    ".git",
    ".git-rewrite",
    ".hg",
    ".ipynb_checkpoints",
    ".mypy_cache",
    ".nox",
    ".pants.d",
    ".pyenv",
    ".pytest_cache",
    ".pytype",
    ".ruff_cache",
    ".svn",
    ".tox",
    ".venv",
    ".vscode",
    "__pypackages__",
    "_build",
    "buck-out",
    "build",
    "dist",
    "node_modules",
    "site-packages",
    "venv",
    "docs",
]

[tool.ruff.lint]
# Enable Pyflakes (`F`) and a subset of the pycodestyle (`E`)  codes by default.
# Unlike Flake8, Ruff doesn't enable pycodestyle warnings (`W`) or
# McCabe complexity (`C901`) by default.
select = [
    "E4",
    "E7",
    "E9",
    "F",
    "UP",
    "INP001", # https://docs.astral.sh/ruff/rules/implicit-namespace-package/#implicit-namespace-package-inp001
    "I",
]
ignore = ["UP038"]

# Allow fix for all enabled rules (when `--fix`) is provided.
fixable = ["ALL"]
unfixable = []
extend-safe-fixes = ["ALL"]

# Allow unused variables when underscore-prefixed.
dummy-variable-rgx = "^(_+|(_+[a-zA-Z0-9_]*[a-zA-Z0-9]+?))$"

[tool.ruff.format]
# Like Black, use double quotes for strings.
quote-style = "double"

# Like Black, indent with spaces, rather than tabs.
indent-style = "space"

# Like Black, respect magic trailing commas.
skip-magic-trailing-comma = false

# Like Black, automatically detect the appropriate line ending.
line-ending = "auto"

# Enable auto-formatting of code examples in docstrings. Markdown,
# reStructuredText code/literal blocks and doctests are all supported.
#
# This is currently disabled by default, but it is planned for this
# to be opt-out in the future.
docstring-code-format = false

[tool.ruff.lint.isort]
known-first-party = ["whittle", "examples", "sinc", "test"]
no-lines-before = ["future"]
required-imports = ["from __future__ import annotations"]
combine-as-imports = true
extra-standard-library = ["typing_extensions"]
force-wrap-aliases = true

[tool.ruff.lint.pyupgrade]
keep-runtime-typing = true

[tool.ruff.lint.pydocstyle]
convention = "google"

[tool.ruff.lint.pylint]
max-args = 10 # Changed from default of 5<|MERGE_RESOLUTION|>--- conflicted
+++ resolved
@@ -22,11 +22,7 @@
     "torch>=2.5.0,<2.6.0",
     "transformers>=4",
     "litgpt[all]==0.5.7",
-<<<<<<< HEAD
-    "syne-tune[extra]",
-=======
-    "syne-tune[moo]==0.13.0",
->>>>>>> 0f165698
+    "syne-tune[extra]>=0.14.1",
     "torchvision>=0.18",
     "boto3==1.34.147",
     "botocore==1.34.147",
