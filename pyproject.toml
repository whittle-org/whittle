--- conflicted
+++ resolved
@@ -2,7 +2,6 @@
 name = "whittle"
 version = "0.4.1"
 description = "Two-stage neural architecture search for large language models"
-<<<<<<< HEAD
 # alphabetic order
 authors = [
     {name = "Timur Carstensen"},
@@ -11,13 +10,6 @@
     {name = "Hannan Mahadik"},
     {name = "Rhea Sukthanker"},
     {name = "Arber Zela"},
-=======
-authors = [
-    { name = "Aaron Klein" },
-    { name = "Arber Zela" },
-    { name = "Rhea Sukthanker" },
-    { name = "Timur Carstensen" },
->>>>>>> fd5c4243
 ]
 license = { file = "LICENSE" }
 readme = "README.md"
