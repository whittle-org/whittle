[project]
name = "whittle"
version = "0.4.1"
description = "Two-stage neural architecture search for large language models"
# alphabetic order
authors = [
    {name = "Timur Carstensen"},
    {name = "Gabriela Kadlecová"},
    {name = "Aaron Klein"},
    {name = "Hannan Mahadik"},
    {name = "Rhea Sukthanker"},
    {name = "Arber Zela"},
]
license = { file = "LICENSE" }
readme = "README.md"
requires-python = ">=3.9,<3.13"
# TODO: Some of these might be able to be moved to optional dependancies
dependencies = [
<<<<<<< HEAD
  "pandas",
  "matplotlib",
  "typing-extensions",
  "torch>=2",
  "transformers>=4",
  "litgpt[all]==0.5.0",
  "syne-tune[moo]>=0.13",
  "torchvision>=0.18",
  "boto3==1.34.147",
  "botocore==1.34.147",
  "deepspeed",
  "triton==3.0.0"
=======
    "pandas",
    "matplotlib",
    "typing-extensions",
    "torch>=2",
    "transformers>=4",
    "litgpt[all]==0.5.0",
    "syne-tune[moo]>=0.13",
    "torchvision>=0.18",
    "boto3==1.34.147",
    "botocore==1.34.147",
>>>>>>> 81d0c870
]
classifiers = [
    "Intended Audience :: Science/Research",
    "Intended Audience :: Developers",
    "License :: OSI Approved :: Apache Software License",
    "Programming Language :: Python",
    "Topic :: Software Development",
    "Topic :: Scientific/Engineering",
    "Operating System :: POSIX",
    "Operating System :: Unix",
    "Operating System :: MacOS",
    "Programming Language :: Python :: 3",
    "Programming Language :: Python :: 3.9",
    "Programming Language :: Python :: 3.10",
    "Programming Language :: Python :: 3.11",
]

[project.urls]
homepage = "https://github.com/whittle-org/whittle"
# TODO: documentation = "https://whittle-org.github.io/whittle/"

[project.optional-dependencies]
dev = [
    # -- deploy --
    "build",
    # -- ci --
    "pre-commit",
    "pytest>=8",
    "ruff",
    "mypy",
    "commitizen",
    # -- docs --
    "mike",
    "mkdocs",
    "mkdocs-material",
    "mkdocs-autorefs",
    "mkdocs-gen-files",
    "mkdocs-literate-nav",
    "mkdocstrings[python]",
    "black",                # Allows mkdocstrings to do formatting...
]
distributed = ["deepspeed", "triton==3.0.0"]
all = ["whittle[dev]", "whittle[distributed]"]

[tool.setuptools.packages.find]
include = ["whittle", "whittle.*"]
exclude = []

[build-system]
requires = ["setuptools>=68.2.2", "wheel>=0.41.2"]
build-backend = "setuptools.build_meta"

[tool.commitizen]
name = "cz_conventional_commits"
version = "0.4.1"
update_changelog_on_bump = true
version_files = ["pyproject.toml:version", "whittle/__version__.py"]
changelog_start_rev = "0.1.3"

[tool.ruff]
target-version = "py310"
line-length = 90
src = ["whittle"]

# Exclude a variety of commonly ignored directories.
exclude = [
    "supernet_configs",
    "plotting",
    "githooks",
    "benchmarks",
    ".bzr",
    ".direnv",
    ".eggs",
    ".git",
    ".git-rewrite",
    ".hg",
    ".ipynb_checkpoints",
    ".mypy_cache",
    ".nox",
    ".pants.d",
    ".pyenv",
    ".pytest_cache",
    ".pytype",
    ".ruff_cache",
    ".svn",
    ".tox",
    ".venv",
    ".vscode",
    "__pypackages__",
    "_build",
    "buck-out",
    "build",
    "dist",
    "node_modules",
    "site-packages",
    "venv",
]

[tool.ruff.lint]
# Enable Pyflakes (`F`) and a subset of the pycodestyle (`E`)  codes by default.
# Unlike Flake8, Ruff doesn't enable pycodestyle warnings (`W`) or
# McCabe complexity (`C901`) by default.
select = [
    "E4",
    "E7",
    "E9",
    "F",
    "UP",
    "INP001", # https://docs.astral.sh/ruff/rules/implicit-namespace-package/#implicit-namespace-package-inp001
    "I",
]
ignore = ["UP038"]

# Allow fix for all enabled rules (when `--fix`) is provided.
fixable = ["ALL"]
unfixable = []
extend-safe-fixes = ["ALL"]

# Allow unused variables when underscore-prefixed.
dummy-variable-rgx = "^(_+|(_+[a-zA-Z0-9_]*[a-zA-Z0-9]+?))$"

[tool.ruff.format]
# Like Black, use double quotes for strings.
quote-style = "double"

# Like Black, indent with spaces, rather than tabs.
indent-style = "space"

# Like Black, respect magic trailing commas.
skip-magic-trailing-comma = false

# Like Black, automatically detect the appropriate line ending.
line-ending = "auto"

# Enable auto-formatting of code examples in docstrings. Markdown,
# reStructuredText code/literal blocks and doctests are all supported.
#
# This is currently disabled by default, but it is planned for this
# to be opt-out in the future.
docstring-code-format = false

[tool.ruff.lint.isort]
known-first-party = ["whittle", "examples", "sinc", "test"]
no-lines-before = ["future"]
required-imports = ["from __future__ import annotations"]
combine-as-imports = true
extra-standard-library = ["typing_extensions"]
force-wrap-aliases = true

[tool.ruff.lint.pyupgrade]
keep-runtime-typing = true

[tool.ruff.lint.pydocstyle]
convention = "google"

[tool.ruff.lint.pylint]
max-args = 10 # Changed from default of 5<|MERGE_RESOLUTION|>--- conflicted
+++ resolved
@@ -16,7 +16,6 @@
 requires-python = ">=3.9,<3.13"
 # TODO: Some of these might be able to be moved to optional dependancies
 dependencies = [
-<<<<<<< HEAD
   "pandas",
   "matplotlib",
   "typing-extensions",
@@ -27,20 +26,7 @@
   "torchvision>=0.18",
   "boto3==1.34.147",
   "botocore==1.34.147",
-  "deepspeed",
   "triton==3.0.0"
-=======
-    "pandas",
-    "matplotlib",
-    "typing-extensions",
-    "torch>=2",
-    "transformers>=4",
-    "litgpt[all]==0.5.0",
-    "syne-tune[moo]>=0.13",
-    "torchvision>=0.18",
-    "boto3==1.34.147",
-    "botocore==1.34.147",
->>>>>>> 81d0c870
 ]
 classifiers = [
     "Intended Audience :: Science/Research",
