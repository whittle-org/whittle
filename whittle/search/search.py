--- conflicted
+++ resolved
@@ -25,10 +25,7 @@
     param_bins: ParamBins | None = None,
     objective_1_name: str = "objective_1",
     objective_2_name: str = "objective_2",
-<<<<<<< HEAD
-=======
     verbose: bool = True,
->>>>>>> 1b681013
 ) -> dict[str, Any]:
     """
     Search for the Pareto-optimal sub-networks using the specified strategy.
@@ -54,11 +51,7 @@
             Defaults to "objective_1".
         objective_2_name: The name of the second objective.
             Defaults to "objective_2".
-<<<<<<< HEAD
-
-=======
         verbose: Whether to have a verbose tqdm output.
->>>>>>> 1b681013
     Returns:
         The results of the search, including Pareto-optimal solutions.
 
@@ -86,11 +79,7 @@
     configs: list[dict[str, Any]] = []
     start_time = time.time()
 
-<<<<<<< HEAD
-    for i in range(num_samples):
-=======
     for i in tqdm(range(num_samples), disable=not verbose):
->>>>>>> 1b681013
         trial_suggestion = scheduler.ask()
 
         objective_1, objective_2 = objective(
