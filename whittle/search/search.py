--- conflicted
+++ resolved
@@ -18,18 +18,12 @@
     search_space: dict,
     search_strategy: str = "random_search",
     num_samples: int = 100,
-<<<<<<< HEAD
-    objective_kwargs: Optional[dict[str, Any]] = None,
-    logger: Optional[Logger] = None,
-    seed: Optional[int] = None,
-    param_bins: Optional[ParamBins] = None,
-    objective_1_name: str = "objective_1",
-    objective_2_name: str = "objective_2",
-=======
     objective_kwargs: dict[str, Any] | None = None,
     logger: Logger | None = None,
     seed: int | None = None,
->>>>>>> 81d0c870
+    param_bins: ParamBins | None = None,
+    objective_1_name: str = "objective_1",
+    objective_2_name: str = "objective_2",
 ) -> dict[str, Any]:
     """
     Search for the Pareto-optimal sub-networks using the specified strategy.
