--- conflicted
+++ resolved
@@ -1,9 +1,5 @@
 from __future__ import annotations
 
-<<<<<<< HEAD
-from .linear import Linear, LinearQKV, LinearProj
-=======
 from .linear import Linear, LinearProj, LinearQKV
->>>>>>> 9fa4b948
 
 __all__ = ["Linear", "LinearQKV", "LinearProj"]