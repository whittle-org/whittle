from __future__ import annotations

import math

import torch
import torch.nn as nn
from litgpt import Config
from litgpt.model import KVCache, apply_rope

from whittle.modules import Linear


class CausalSelfAttention(nn.Module):
    def __init__(self, config: Config, block_idx: int) -> None:
        super().__init__()
        shape = (config.n_head + 2 * config.n_query_groups) * config.head_size
        # key, query, value projections for all heads, but in a batch
        self.attn = Linear(config.n_embd, shape, bias=config.bias)
        # output projection
        # if `head_size` is explicitly specified in the config, `n_emd` might not be equal to `head_size * n_head`
        self.proj = Linear(
            config.head_size * config.n_head, config.n_embd, bias=config.bias
        )
        # disabled by default
        self.kv_cache: KVCache | None = None
        self.apply_sliding_window_attention = (
            config.sliding_window_size is not None
            and block_idx % config.sliding_window_layer_placing == 0
        )
        self.config = config
        # Set current sub-network to super-network
        self.sub_network_n_embd = self.config.n_embd
        self.sub_network_n_head = self.config.n_head
        self.sub_network_head_size = self.config.head_size
        self.sub_network_qkv_shape = (
            self.config.n_head + 2 * self.config.n_query_groups
        ) * self.config.head_size
        self.sub_network_query_groups = self.config.n_query_groups
        self.sub_network_q_per_kv = (
            self.sub_network_n_head // self.sub_network_query_groups
        )
        self.sub_attention_scaler = self.config.attention_scores_scalar

    def set_sub_network(
        self,
        sub_network_n_embd: int,
        sub_network_n_head: int,
        sub_network_query_groups=None,
        sub_network_head_size=None,
<<<<<<< HEAD
        sample_random_indices: bool = False,
        index_head = None
=======
>>>>>>> 41505ec6
    ):
        self.sub_network_n_embd = sub_network_n_embd
        self.sub_network_n_head = sub_network_n_head
        if sub_network_query_groups is None:
            if self.config.n_query_groups == 1:
                self.sub_network_query_groups = 1
            elif self.sub_network_n_head % self.config.n_query_groups == 0:
                self.sub_network_query_groups = self.config.n_query_groups
            else:
                self.sub_network_query_groups = self.sub_network_n_head // (
                    self.config.n_head // self.config.n_query_groups
                )
        else:
            self.sub_network_query_groups = sub_network_query_groups
        if self.config.fix_head_size:
            if sub_network_head_size is None:
                self.sub_network_head_size = self.config.head_size
            else:
                self.sub_network_head_size = sub_network_head_size

        else:
            self.sub_network_head_size = (
                self.sub_network_n_embd // self.sub_network_n_head
            )

        self.sub_network_qkv_shape = (
            self.sub_network_n_head + 2 * self.sub_network_query_groups
        ) * self.sub_network_head_size

        self.attn.set_sub_network(self.sub_network_n_embd, self.sub_network_qkv_shape)
        self.proj.set_sub_network(
            self.sub_network_head_size * self.sub_network_n_head,
            self.sub_network_n_embd,
        )
        self.sub_network_q_per_kv = self.sub_network_n_head // float(
            self.sub_network_query_groups
        )
        if self.config.attention_scores_scalar:
            self.sub_attention_scaler = (
                self.sub_network_n_embd // self.sub_network_n_head
            )
        else:
            self.sub_attention_scaler = self.config.attention_scores_scalar

    def reset_super_network(self):
        self.sub_network_n_embd = self.config.n_embd
        self.sub_network_n_head = self.config.n_head
        self.sub_network_head_size = self.config.head_size
        self.sub_network_qkv_shape = (
            self.config.n_head + 2 * self.config.n_query_groups
        ) * self.config.head_size
        self.sub_network_query_groups = self.config.n_query_groups
        self.sub_network_q_per_kv = (
            self.sub_network_n_head // self.sub_network_query_groups
        )
        self.attn.reset_super_network()
        self.proj.reset_super_network()
        self.sub_attention_scaler = self.config.attention_scores_scalar

    def forward(
        self,
        x: torch.Tensor,
        cos: torch.Tensor,
        sin: torch.Tensor,
        mask: torch.Tensor | None = None,
        input_pos: torch.Tensor | None = None,
    ) -> torch.Tensor:
        assert (
            self.sub_network_n_embd is not None
        ), "You need to call `gpt.set_sub_network()"
        (
            B,
            T,
            C,
        ) = x.size()  # batch size, sequence length, embedding dimensionality (n_embd)
        qkv = self.attn(x)
        #print("Sum after qkv", torch.sum(qkv))
        # assemble into a number of query groups to support MHA, MQA and GQA together (see `config.n_query_groups`)
        q_per_kv = self.sub_network_n_head // self.sub_network_query_groups
        total_qkv = q_per_kv + 2  # each group has 1+ queries, 1 key, and 1 value

        qkv = qkv.view(
            B,
            T,
            self.sub_network_query_groups,
            total_qkv,
            self.sub_network_head_size,
        )

        qkv = qkv.permute(0, 2, 3, 1, 4)  # (B, n_query_groups, total_qkv, T, hs)

        # split batched computation into three
        q, k, v = qkv.split((q_per_kv, 1, 1), dim=2)

        # maybe repeat k and v if for the non multi-head attention cases
        # training: flash attention requires it
        # inference: multi-query would require a full kv cache so avoid it to limit its memory usage
        if self.sub_network_query_groups != self.sub_network_n_head and (
            input_pos is None or self.config.n_query_groups != 1
        ):
            k = k.expand(
                B,
                self.sub_network_query_groups,
                q_per_kv,
                T,
                self.sub_network_head_size,
            )
            v = v.expand(
                B,
                self.sub_network_query_groups,
                q_per_kv,
                T,
                self.sub_network_head_size,
            )
        q = q.reshape(B, -1, T, self.sub_network_head_size)
        k = k.reshape(B, -1, T, self.sub_network_head_size)
        v = v.reshape(B, -1, T, self.sub_network_head_size)
        rope_n_elem = int(self.sub_network_head_size * self.config.rotary_percentage)
        # cos, sin = build_rope_cache(seq_len=T, n_elem=rope_n_elem,device=q.device)
        q_roped = apply_rope(q[..., :rope_n_elem], cos, sin)
        k_roped = apply_rope(k[..., :rope_n_elem], cos, sin)
        q = torch.cat((q_roped, q[..., rope_n_elem:]), dim=-1)
        k = torch.cat((k_roped, k[..., rope_n_elem:]), dim=-1)

        if input_pos is not None:
            if not isinstance(self.kv_cache, KVCache):
                raise TypeError("You need to call `gpt.set_kv_cache()`")
            k, v = self.kv_cache(input_pos, k, v)
        if self.apply_sliding_window_attention:
            """
                  Global Window              Sliding window             Sliding window
                  attention mask      +            bias          =      attention mask
            ┌────────────────────────┐  ┌───────────────────────┐  ┌─────────────────────────┐
            │ True False False False │  │ True  True  True True │  │ True  False False False │
            │ True True  False False │  │ True  True  True True │  │ True  True  False False │
            │ True True  True  False │  │ False True  True True │  │ False True  True  False │
            │ True True  True  True  │  │ False False True True │  │ False False True  True  │
            └────────────────────────┘  └───────────────────────┘  └─────────────────────────┘
            """
            if mask is None:
                mask = torch.ones(T, T, dtype=q.dtype, device=q.device).triu(diagonal=1)
                mask.masked_fill_(mask.bool(), float("-inf"))
            sliding_window_bias = torch.ones_like(mask).tril(
                diagonal=-self.config.sliding_window_size
            )
            sliding_window_bias.masked_fill_(sliding_window_bias.bool(), float("-inf"))
            mask += sliding_window_bias
        y = self.scaled_dot_product_attention(q, k, v, mask)
        y = y.reshape(
            B, T, self.sub_network_head_size * self.sub_network_n_head
        )  # re-assemble all head outputs side by side
        #print("Sum after attn", torch.sum(self.proj(y)))
        return self.proj(y), [q, k, v, mask]

    def scaled_dot_product_attention(
        self,
        q: torch.Tensor,
        k: torch.Tensor,
        v: torch.Tensor,
        mask: torch.Tensor | None = None,
    ) -> torch.Tensor:
        scale = 1.0 / math.sqrt(self.sub_attention_scaler or self.sub_network_head_size)
        # with softcapping we cannot use SDPA
        if self.config.attention_logit_softcapping is not None:
            scale = 1.0 / math.sqrt(
                self.sub_attention_scaler or self.sub_network_head_size
            )
            scores = q @ k.mT * scale
            scores = (
                torch.tanh(scores / self.config.attention_logit_softcapping)
                * self.config.attention_logit_softcapping
            )
            if mask is None:
                mask = torch.ones(
                    q.size(2), q.size(2), dtype=q.dtype, device=q.device
                ).triu(diagonal=1)
                mask.masked_fill_(mask.bool(), torch.finfo(q.dtype).min)
            scores = scores + mask
            scores = torch.nn.functional.softmax(scores, dim=-1, dtype=torch.float).to(
                dtype=q.dtype
            )
            y = scores @ v
        else:
            y = torch.nn.functional.scaled_dot_product_attention(
                q,
                k,
                v,
                attn_mask=mask,
                dropout_p=0.0,
                scale=scale,
                is_causal=mask is None,
            )
        return y.transpose(1, 2)

    def build_kv_cache(
        self,
        batch_size: int,
        max_seq_length: int,
        rope_cache_length: int | None = None,
        device: torch.device | None = None,
        dtype: torch.dtype | None = None,
    ) -> KVCache:
        heads = 1 if self.config.n_query_groups == 1 else self.config.n_head
        v_shape = (batch_size, heads, max_seq_length, self.config.head_size)
        if rope_cache_length is None:
            if self.config.rotary_percentage != 1.0:
                raise TypeError(
                    "Please pass the `rope_cache_length=gpt.cos.size(-1)` value"
                )
            k_shape = v_shape
        else:
            k_shape = (
                batch_size,
                heads,
                max_seq_length,
                rope_cache_length + self.config.head_size - self.config.rope_n_elem,
            )
        return KVCache(k_shape, v_shape, device=device, dtype=dtype)<|MERGE_RESOLUTION|>--- conflicted
+++ resolved
@@ -47,11 +47,7 @@
         sub_network_n_head: int,
         sub_network_query_groups=None,
         sub_network_head_size=None,
-<<<<<<< HEAD
-        sample_random_indices: bool = False,
-        index_head = None
-=======
->>>>>>> 41505ec6
+        index_head=None,
     ):
         self.sub_network_n_embd = sub_network_n_embd
         self.sub_network_n_head = sub_network_n_head
@@ -128,7 +124,7 @@
             C,
         ) = x.size()  # batch size, sequence length, embedding dimensionality (n_embd)
         qkv = self.attn(x)
-        #print("Sum after qkv", torch.sum(qkv))
+        # print("Sum after qkv", torch.sum(qkv))
         # assemble into a number of query groups to support MHA, MQA and GQA together (see `config.n_query_groups`)
         q_per_kv = self.sub_network_n_head // self.sub_network_query_groups
         total_qkv = q_per_kv + 2  # each group has 1+ queries, 1 key, and 1 value
@@ -203,7 +199,7 @@
         y = y.reshape(
             B, T, self.sub_network_head_size * self.sub_network_n_head
         )  # re-assemble all head outputs side by side
-        #print("Sum after attn", torch.sum(self.proj(y)))
+        # print("Sum after attn", torch.sum(self.proj(y)))
         return self.proj(y), [q, k, v, mask]
 
     def scaled_dot_product_attention(
