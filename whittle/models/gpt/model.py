--- conflicted
+++ resolved
@@ -256,12 +256,7 @@
             n_elem=self.sub_network_rope_n_elem,
             device=self.cos.device,
         )
-<<<<<<< HEAD
-        # print(
-        #     f"Set sub-network to: {self.sub_network_n_embd} embd, {self.sub_network_intermediate_size} intermediate size, {self.sub_network_num_heads} heads, {self.sub_network_n_layers} layers, {self.sub_network_query_groups} query groups, {self.sub_network_head_size} head size"
-        # )
-=======
->>>>>>> f63e03a4
+
 
     def select_sub_network(self, config: dict[str, Any]) -> None:
         """
