--- conflicted
+++ resolved
@@ -94,18 +94,12 @@
     # compute metrics
     metrics = {}
     metrics["parameters"] = compute_parameters(model)
-<<<<<<< HEAD
-
-=======
     if measure_latency:
         metrics["latency"] = compute_latency(model)
->>>>>>> 3e3293a7
     if measure_flops:
         metrics["flops"] = compute_flops(
             model, batch_size=latency_batch_size, previous_device=device
         )
-    if measure_latency:
-        metrics["latency"] = compute_latency(model)
     metrics_path.write_text(json.dumps(metrics, indent=2))
 
     # downstream task evaluation
