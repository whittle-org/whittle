from __future__ import annotations

import json
from pathlib import Path
from typing import Any
import warnings

from litgpt import Config
from litgpt.utils import lazy_load

from whittle.eval.utils import convert_and_evaluate
from whittle.metrics import compute_latency, compute_parameters
from whittle.models.gpt import GPT
try:
    from whittle.metrics import compute_flops
except ImportError:
    warnings.warn(
        "DeepSpeed not installed. Please install whittle with `pip install whittle[distributed]` "
        "to use DeepSpeed for distributed training and measuring FLOPs.", ImportError
    )


def setup(
    checkpoint_dir: Path,
    out_dir: Path | None = None,
    tasks: str | None = None,
    seed: int = 1337,
    num_fewshot: int | None = None,
    batch_size: int | str = 1,
    latency_batch_size: int = 8,
    device: str | None = None,
    limit: float | None = None,
    measure_flops: bool = False,
    measure_latency: bool = False,
) -> None:
    """
    Evaluate a model with the LM Evaluation Harness. Compute the latency of a PyTorch model for inference, and FLOPs.

    Arguments:
        checkpoint_dir: The path to the model's checkpoint directory to load for evaluation.
        out_dir: Directory in which to save evaluation results. If not provided, saving to `checkpoint_dir/eval` by default.
        tasks: Task names to evaluate. Example: "hellaswag,mmlu"
        seed: The random seed to use for reproducibility.
        num_fewshot: Number of examples in few-shot context.
        batch_size: Batch size configuration as positive integer value (default: 1),
            "auto", in the format 'auto:N', where 'auto:4' recomputes the batch size 4 times.
        latency_batch_size: Batch size for latency computation.
        device: Device to use for evaluation, for example, "cuda" or "cuda:0".
        limit: Limit on number of examples per task.
        measure_flops: Whether to compute FLOPs. Default is False.
        measure_latency: Whether to compute latency. Default is False.
    """
    if out_dir is None:
        out_dir = checkpoint_dir / "eval"

    metrics_path = out_dir / "metrics.json"

    metrics_path.parent.mkdir(parents=True, exist_ok=True)

    # sub-network saved as a config instead of the extracted lit_model.pth (to save memory)
    sub_network_config: dict[str, Any] | None = None
    ckp = lazy_load(checkpoint_dir / "lit_model.pth")

    # sub-network config loading (contains the config and checkpoint path of the parent)
    sub_network_config = ckp.get("sub_network_config", None)
    parent_dir = ckp.get("parent_dir", None)
    if parent_dir is not None:
        checkpoint_dir = Path(parent_dir)
        ckp = lazy_load(checkpoint_dir / "lit_model.pth")

    config = Config.from_file(checkpoint_dir / "model_config.yaml")
    config.fix_head_size = True
    config.model_type = "gpt"
    config.tie_embeddings = False

    model = GPT(config)
    model.name_or_path = checkpoint_dir  # WhittleLM loads AutoTokenizer inside

    model.load_state_dict(ckp["model"] if "model" in ckp else ckp)
    del ckp

    # if the checkpoint was a sub-network, set it at this point
    if sub_network_config is not None:
        model.select_sub_network(sub_network_config)

    # compute metrics
    metrics = {}
    metrics["parameters"] = compute_parameters(model)
    if measure_flops:
        metrics["flops"] = compute_latency(model)
    if measure_latency:
        metrics["latency"] = compute_flops(
            model, batch_size=latency_batch_size, previous_device=device
        )
    metrics_path.write_text(json.dumps(metrics, indent=2))

    # downstream task evaluation
    model.to(device)
<<<<<<< HEAD

    ckp = torch.load(checkpoint_dir / "lit_model.pth", weights_only=False)
    model.load_state_dict(ckp["model"] if "model" in ckp else ckp)
    del ckp

    if is_sub_network:
        assert subnet_config is not None
        model.select_sub_network(subnet_config)

    # import pdb; pdb.set_trace()
=======
>>>>>>> ffd56aec
    convert_and_evaluate(
        model=model,
        out_dir=out_dir,
        tasks=tasks,
        seed=seed,
        num_fewshot=num_fewshot,
        batch_size=batch_size,
        device=device,
        limit=limit,
    )


if __name__ == "__main__":
    from jsonargparse import CLI

    CLI(setup)<|MERGE_RESOLUTION|>--- conflicted
+++ resolved
@@ -3,21 +3,17 @@
 import json
 from pathlib import Path
 from typing import Any
-import warnings
 
+from lightning.fabric.strategies.deepspeed import _DEEPSPEED_AVAILABLE
 from litgpt import Config
 from litgpt.utils import lazy_load
 
 from whittle.eval.utils import convert_and_evaluate
 from whittle.metrics import compute_latency, compute_parameters
 from whittle.models.gpt import GPT
-try:
+
+if _DEEPSPEED_AVAILABLE:
     from whittle.metrics import compute_flops
-except ImportError:
-    warnings.warn(
-        "DeepSpeed not installed. Please install whittle with `pip install whittle[distributed]` "
-        "to use DeepSpeed for distributed training and measuring FLOPs.", ImportError
-    )
 
 
 def setup(
@@ -35,7 +31,6 @@
 ) -> None:
     """
     Evaluate a model with the LM Evaluation Harness. Compute the latency of a PyTorch model for inference, and FLOPs.
-
     Arguments:
         checkpoint_dir: The path to the model's checkpoint directory to load for evaluation.
         out_dir: Directory in which to save evaluation results. If not provided, saving to `checkpoint_dir/eval` by default.
@@ -50,6 +45,15 @@
         measure_flops: Whether to compute FLOPs. Default is False.
         measure_latency: Whether to compute latency. Default is False.
     """
+
+    if not _DEEPSPEED_AVAILABLE and measure_flops:
+        raise ValueError(
+            "DeepSpeed is not installed but you tried to call "
+            "`whittle.evaluate_network.setup` with `measure_flops=True` which depends on "
+            "DeepSpeed. Please install with `pip install whittle[distributed]` to use "
+            "DeepSpeed."
+        )
+
     if out_dir is None:
         out_dir = checkpoint_dir / "eval"
 
@@ -86,29 +90,17 @@
     # compute metrics
     metrics = {}
     metrics["parameters"] = compute_parameters(model)
+
     if measure_flops:
-        metrics["flops"] = compute_latency(model)
-    if measure_latency:
-        metrics["latency"] = compute_flops(
+        metrics["flops"] = compute_flops(
             model, batch_size=latency_batch_size, previous_device=device
         )
+    if measure_latency:
+        metrics["latency"] = compute_latency(model)
     metrics_path.write_text(json.dumps(metrics, indent=2))
 
     # downstream task evaluation
     model.to(device)
-<<<<<<< HEAD
-
-    ckp = torch.load(checkpoint_dir / "lit_model.pth", weights_only=False)
-    model.load_state_dict(ckp["model"] if "model" in ckp else ckp)
-    del ckp
-
-    if is_sub_network:
-        assert subnet_config is not None
-        model.select_sub_network(subnet_config)
-
-    # import pdb; pdb.set_trace()
-=======
->>>>>>> ffd56aec
     convert_and_evaluate(
         model=model,
         out_dir=out_dir,
