from __future__ import annotations

import json
import os
import time
from pathlib import Path
from typing import Literal

import lightning as L
import torch
from lightning.fabric.strategies import FSDPStrategy
from lightning.fabric.strategies.deepspeed import _DEEPSPEED_AVAILABLE
from litgpt import Tokenizer
from litgpt.args import EvalArgs, TrainArgs
from litgpt.data import Alpaca, DataModule, TinyStories
from litgpt.finetune.lora import validate as finetune_validate
from litgpt.model import Config
from litgpt.pretrain import get_dataloaders, validate
from litgpt.utils import (
    auto_download_checkpoint,
    check_nvlink_connectivity,
    check_valid_checkpoint_dir,
    choose_logger,
<<<<<<< HEAD
    copy_config_files,
=======
    copy_config_files as copy_config_files_func,
>>>>>>> 1b681013
    find_resume_path,
    get_default_supported_precision,
    init_out_dir,
    load_checkpoint,
    parse_devices,
    save_config,
)
from torch.utils.data import DataLoader

from whittle.args import ParamBinArgs, SearchArgs
<<<<<<< HEAD
from whittle.metrics import compute_latency, compute_parameters
from whittle.models.gpt import GPT, Block
=======
from whittle.metrics import compute_flops, compute_latency, compute_parameters
from whittle.models.gpt import GPT
from whittle.models.gpt.blocks import Block
>>>>>>> 1b681013
from whittle.models.gpt.extract import extract_current_sub_network
from whittle.pretrain_super_network import get_search_space
from whittle.sampling.param_bins import ParamBins, ParamsEstimator
from whittle.search import multi_objective_search
from whittle.search.baselines import Methods
<<<<<<< HEAD

if _DEEPSPEED_AVAILABLE:
    from whittle.metrics import compute_flops
=======
>>>>>>> 1b681013


def setup(
    checkpoint_dir: Path,
    out_dir: Path | None = Path("out/finetune/full"),
    precision: str | None = None,
    devices: int | str | None = 1,
    num_nodes: int = 1,
    resume: bool | Literal["auto"] | Path | None = False,
    data: DataModule | None = None,
    search: SearchArgs = SearchArgs(
        iterations=100,
        log_interval=1,
    ),
    train: TrainArgs = TrainArgs(
        max_seq_length=512,
    ),
    eval: EvalArgs | None = EvalArgs(),
    logger_name: Literal["wandb", "tensorboard", "csv"] | None = "csv",
    seed: int | None = 1337,
    access_token: str | None = None,
    param_bins: ParamBinArgs = ParamBinArgs(),
<<<<<<< HEAD
    objective_1: Literal["val_loss", "flops"] | None = "val_loss",
    objective_2: Literal["parameters", "latency", "flops"] | None = "parameters",
=======
    performance_metric: str | None = "val_loss",
    efficiency_metric: str | None = "parameters",
>>>>>>> 1b681013
    log_objective_names: bool | None = True,
    save_checkpoints: bool = True,
    fine_tuned: bool = False,
    copy_config_files: bool = True,
<<<<<<< HEAD
=======
    verbose: bool = True,
    num_workers: int = 4,
>>>>>>> 1b681013
) -> None:
    """
    Multi-objective search to select Pareto optimal set of sub-networks from trained super-network.

    Arguments:
        checkpoint_dir: The path to the base model's checkpoint directory to load for finetuning.
        out_dir: Directory in which to save checkpoints and logs. If running in a Lightning Studio Job, look for it in
            /teamspace/jobs/<job-name>/share.
        precision: The precision to use for finetuning. Possible choices: "bf16-true", "bf16-mixed", "32-true".
        devices: How many devices/GPUs to use
        num_nodes: How many nodes the code is being run on.
        resume: Path to a checkpoint directory to resume from in case training was interrupted, or ``True`` to resume
            from the latest checkpoint in ``out_dir``. An error will be raised if no checkpoint is found. Passing
            ``'auto'`` will resume from the latest checkpoint but not error if no checkpoint exists.
        data: Data-related arguments. If not provided, the default is ``litgpt.data.TinyStories`` or ``litgpt.data.Alpaca`` for fine-tuned models.
        train: Training-related arguments. See ``litgpt.args.TrainArgs`` for details.
        eval: Evaluation-related arguments. See ``litgpt.args.EvalArgs`` for details.
        search: Search-related arguments. See ``whittle.args.SearchArgs`` for details.
        logger_name: The name of the logger to send metrics to.
        seed: The random seed to use for reproducibility.
        access_token: Optional API token to access models with restrictions.
        param_bins: The parameter bins that limit the sub-network params in the search.
<<<<<<< HEAD
        objective_1: The name of the first objective to optimize (possible - val_loss, perplexity). Defaults to "val_loss".
        objective_2: The name of the second objective to optimize (possible - parameters, latency, flops). Defaults to "parameters".
=======
        performance_metric: The name of the first objective to optimize (possible - val_loss, perplexity). Defaults to "val_loss".
        efficiency_metric: The name of the second objective to optimize (possible - parameters, latency, flops). Defaults to "parameters".
>>>>>>> 1b681013
        log_objective_names: Whether to log the names of the objectives in the logger, or log as objective_1 and objective_2. Defaults to True.
        save_checkpoints: Whether to save checkpoints of the sub-networks, or config + path to super-network. Defaults to True.
            If False, `lit_model.pth` will have the following format:
            `{'sub_network_config': sub_network_config, 'parent_dir': checkpoint_dir}`
        fine_tuned: Whether the model is fine-tuned. Defaults to False.
<<<<<<< HEAD
        copy_config_files: Whether to copy the config files from the super-network to the sub-networks. Defaults to True.
            If set to False, we save `parent_dir` to `lit_model.pth`.
    """
    if objective_2 == "flops" and not _DEEPSPEED_AVAILABLE:
        raise ValueError(
            "FLOPs objective requires DeepSpeed. Please install DeepSpeed by running "
            "`pip install whittle[distributed]`"
        )
=======
            This flag determines the dataset to use if `data` is not provided. Additionally, it changes the validation function to use for evaluation.
            fine_tuned=True: litgpt.finetune.lora.validate, fine_tuned=False: litgpt.pretrain.validate.
        copy_config_files: Whether to copy the config files from the super-network to the sub-networks. Defaults to True.
            If set to False, we save `parent_dir` to `lit_model.pth`. If save_checkpoints is False, this argument is ignored.
        verbose: Whether to print verbose output. Defaults to True.
        num_workers: Number of workers to use for data loading. Defaults to 4.
    """
    assert performance_metric in [
        "val_loss",
        "perplexity",
    ], f"Invalid objective_1: {performance_metric}, must be 'val_loss' or 'perplexity'"
    assert efficiency_metric in [
        "parameters",
        "latency",
        "flops",
    ], (
        f"Invalid objective_2: {efficiency_metric}, must be 'parameters', 'latency' or 'flops'"
    )
>>>>>>> 1b681013

    checkpoint_dir = auto_download_checkpoint(
        model_name=checkpoint_dir, access_token=access_token
    )

    if data is None:
        # import sys
        # sys.path.append('../do-not-touch/compressing_llms')
        # from datasets_custom.llamamini import LLaMaMini
        # data = LLaMaMini() if fine_tuned else TinyStories()
<<<<<<< HEAD
        data = Alpaca() if fine_tuned else TinyStories()
=======
        data = (
            Alpaca(num_workers=num_workers)
            if fine_tuned
            else TinyStories(num_workers=num_workers)
        )
>>>>>>> 1b681013

    num_devices = int(parse_devices(devices))
    out_dir = init_out_dir(out_dir)

    check_valid_checkpoint_dir(checkpoint_dir)
    config = Config.from_file(checkpoint_dir / "model_config.yaml")
    config.fix_head_size = True

    precision = precision or get_default_supported_precision(training=True)
    logger = choose_logger(
        logger_name,
        out_dir,
        name=f"search-{config.name}",
        resume=bool(resume),
        log_interval=search.log_interval,
    )

    if num_devices * num_nodes > 1:
        strategy = FSDPStrategy(
            auto_wrap_policy={Block},
            activation_checkpointing_policy={Block},
            state_dict_type="full",
            limit_all_gathers=True,
            cpu_offload=False,
        )
    else:
        strategy = "auto"

    fabric = L.Fabric(
        devices=num_devices,
        num_nodes=num_nodes,
        strategy=strategy,
        precision=precision,
        loggers=logger,
    )

    if torch.cuda.is_available() and num_devices > 1:
        check_nvlink_connectivity(fabric)

    fabric.launch(
        main,
        num_devices,
        resume,
        seed,
        config,
        data,
        checkpoint_dir,
        out_dir,
        train,
        eval,
        search,
        param_bins if search.search_strategy == Methods.SRS else None,
<<<<<<< HEAD
        objective_1,
        objective_2,
        log_objective_names,
        save_checkpoints,
        fine_tuned,
=======
        performance_metric,
        efficiency_metric,
        log_objective_names,
        save_checkpoints,
        fine_tuned,
        copy_config_files,
        verbose,
>>>>>>> 1b681013
    )


# FSDP has issues with `inference_mode`
@torch.no_grad()
def _objective(
    config: dict,
    fabric: L.Fabric,
    model: GPT,
    val_dataloader: DataLoader,
    eval: EvalArgs,
    verbose: bool | None = True,
    objective_1: str = "val_loss",
    objective_2: str = "parameters",
    fine_tuned: bool = False,
) -> tuple[float, float]:
    model.select_sub_network(config)

    if fine_tuned:
        val_loss = finetune_validate(fabric, model, val_dataloader, eval, verbose=verbose)
    else:
        val_loss = validate(
            fabric, model, val_dataloader, max_iters=eval.max_iters, verbose=verbose
        )

    if objective_1 == "perplexity":
        val_loss = torch.exp(val_loss)

    if objective_2 == "parameters":
        obj_2 = compute_parameters(model)
    elif objective_2 == "latency":
        obj_2 = compute_latency(model, device=model.lm_head.weight.device)
    elif objective_2 == "flops":
        obj_2 = compute_flops(model, previous_device=model.lm_head.weight.device)
<<<<<<< HEAD
=======
    else:
        raise ValueError(f"Invalid objective_2: {objective_2}")
>>>>>>> 1b681013

    return float(val_loss), obj_2


def main(
    fabric: L.Fabric,
    devices: int,
    resume: bool | Literal["auto"] | Path,
    seed: int,
    config: Config,
    data: DataModule,
    checkpoint_dir: Path,
    out_dir: Path,
    train: TrainArgs,
    eval: EvalArgs,
    search: SearchArgs,
    param_bins: ParamBinArgs | None = None,
<<<<<<< HEAD
    objective_1: str = "val_loss",
    objective_2: str = "parameters",
    log_objective_names: bool = True,
    save_checkpoints: bool = True,
    fine_tuned: bool = False,
=======
    performance_metric: str = "val_loss",
    efficiency_metric: str = "parameters",
    log_objective_names: bool = True,
    save_checkpoints: bool = True,
    fine_tuned: bool = False,
    copy_config_files: bool = True,
    verbose: bool = True,
>>>>>>> 1b681013
) -> None:
    assert objective_1 in [
        "val_loss",
        "perplexity",
    ], f"Invalid objective_1: {objective_1}, must be 'val_loss' or 'perplexity'"
    assert objective_2 in [
        "parameters",
        "latency",
        "flops",
    ], f"Invalid objective_2: {objective_2}, must be 'parameters', 'latency' or 'flops'"

    fabric.seed_everything(seed)

    tokenizer = Tokenizer(checkpoint_dir)

    train_dataloader, val_dataloader = get_dataloaders(
        fabric, data, tokenizer, train, train.max_seq_length
    )

    train_dataloader, val_dataloader = fabric.setup_dataloaders(
        train_dataloader, val_dataloader
    )

    if fabric.global_rank == 0:
        os.makedirs(out_dir, exist_ok=True)

    checkpoint_path = checkpoint_dir / "lit_model.pth"
    with fabric.init_module(empty_init=(fabric.world_size > 1)):
        model = GPT(config)

    model = fabric.setup(model)

    state = {"model": model, "iter_num": 0, "step_count": 0}

    resume = find_resume_path(resume, out_dir)
    if resume:
        fabric.print(f"Resuming training from {resume}")
        fabric.load(resume, state)
    else:
        load_checkpoint(fabric, model, checkpoint_path)

    train_time = time.perf_counter()

    longest_seq_length = len(val_dataloader.dataset)
    model.max_seq_length = min(longest_seq_length, train.max_seq_length or int("inf"))

    search_space = get_search_space(config)

    fabric.print("Start multi-objective search")

    bins = None
    if param_bins is not None:
        from whittle.sampling.random_sampler import RandomSampler

        sampler = RandomSampler(search_space, seed=seed)

        # get bins limited by the smallest/largest config
        params_estimator = ParamsEstimator(model)
        bins = ParamBins(
            sampler.get_smallest_sub_network(),
            sampler.get_largest_sub_network(),
            params_estimator,
            num_bins=param_bins.num_bins,
            log_bins=param_bins.log_bins,
            start_bin_size=param_bins.start_bin_size,
        )

<<<<<<< HEAD
=======
    # fabric.is_global_zero
>>>>>>> 1b681013
    search_results = multi_objective_search(
        _objective,
        search_space,
        objective_kwargs={
            "fabric": fabric,
            "model": model,
            "val_dataloader": val_dataloader,
            "eval": eval,
<<<<<<< HEAD
            "objective_1": objective_1,
            "objective_2": objective_2,
=======
            "objective_1": performance_metric,
            "objective_2": efficiency_metric,
>>>>>>> 1b681013
            "fine_tuned": fine_tuned,
        },
        search_strategy=search.search_strategy,
        num_samples=search.iterations,
        seed=seed,
        logger=fabric.logger,
        param_bins=bins,
<<<<<<< HEAD
        objective_1_name=objective_1 if log_objective_names else "objective_1",
        objective_2_name=objective_2 if log_objective_names else "objective_2",
=======
        objective_1_name=performance_metric if log_objective_names else "objective_1",
        objective_2_name=efficiency_metric if log_objective_names else "objective_2",
        verbose=verbose and fabric.is_global_zero,
>>>>>>> 1b681013
    )
    training_time = time.perf_counter() - train_time

    fabric.print(f"Total search time: {training_time:.02f}.")
    fabric.print(
        f"Found {len(search_results['configs'])} sub-networks ({sum(i for i in search_results['is_pareto_optimal'])} Pareto optimal). Save checkpoints to {out_dir}."
    )

    pareto_optimal_paths = []
    for i, sub_network_dict in enumerate(search_results["configs"]):
        save_path = out_dir / f"sub_network_{i}" / "lit_model.pth"
        save_path.parent.mkdir(parents=True, exist_ok=True)

        if search_results["is_pareto_optimal"][i]:
            pareto_optimal_paths.append(str(save_path.absolute()))

        # either save the extracted checkpoint, or the config + path to super-network
        if save_checkpoints:
            model.select_sub_network(sub_network_dict)
            sub_network = extract_current_sub_network(model)
            model.reset_super_network()

            # either save everything including config files, or only model_config.yaml and the weights
            if copy_config_files:
<<<<<<< HEAD
                copy_config_files(checkpoint_dir, save_path.parent)
=======
                copy_config_files_func(checkpoint_dir, save_path.parent)
>>>>>>> 1b681013
                fabric.save(save_path, {"model": sub_network})
            else:
                fabric.save(
                    save_path, {"model": sub_network, "parent_dir": checkpoint_dir}
                )
            # the new model_config.yaml is different from the original one, so we rewrite it
            save_config(sub_network.config, save_path.parent)
        else:
<<<<<<< HEAD
            save_path = save_path.parent / "sub_network.pkl"
            torch.save(
                {"sub_network_config": sub_network_dict, "parent_dir": checkpoint_dir},
                save_path,
=======
            # minimalistic checkpoint - only sub-network config and path to super-network
            fabric.save(
                save_path,
                {"sub_network_config": sub_network_dict, "parent_dir": checkpoint_dir},
>>>>>>> 1b681013
            )

    # save all paths to pareto optimal sub-networks
    with open(out_dir / "pareto_optimal_paths.json", "w") as f:
        json.dump(pareto_optimal_paths, f)


if __name__ == "__main__":
    from jsonargparse import CLI

    CLI(setup)<|MERGE_RESOLUTION|>--- conflicted
+++ resolved
@@ -21,11 +21,7 @@
     check_nvlink_connectivity,
     check_valid_checkpoint_dir,
     choose_logger,
-<<<<<<< HEAD
-    copy_config_files,
-=======
     copy_config_files as copy_config_files_func,
->>>>>>> 1b681013
     find_resume_path,
     get_default_supported_precision,
     init_out_dir,
@@ -36,25 +32,16 @@
 from torch.utils.data import DataLoader
 
 from whittle.args import ParamBinArgs, SearchArgs
-<<<<<<< HEAD
 from whittle.metrics import compute_latency, compute_parameters
 from whittle.models.gpt import GPT, Block
-=======
-from whittle.metrics import compute_flops, compute_latency, compute_parameters
-from whittle.models.gpt import GPT
-from whittle.models.gpt.blocks import Block
->>>>>>> 1b681013
 from whittle.models.gpt.extract import extract_current_sub_network
 from whittle.pretrain_super_network import get_search_space
 from whittle.sampling.param_bins import ParamBins, ParamsEstimator
 from whittle.search import multi_objective_search
 from whittle.search.baselines import Methods
-<<<<<<< HEAD
 
 if _DEEPSPEED_AVAILABLE:
     from whittle.metrics import compute_flops
-=======
->>>>>>> 1b681013
 
 
 def setup(
@@ -77,22 +64,14 @@
     seed: int | None = 1337,
     access_token: str | None = None,
     param_bins: ParamBinArgs = ParamBinArgs(),
-<<<<<<< HEAD
-    objective_1: Literal["val_loss", "flops"] | None = "val_loss",
-    objective_2: Literal["parameters", "latency", "flops"] | None = "parameters",
-=======
     performance_metric: str | None = "val_loss",
     efficiency_metric: str | None = "parameters",
->>>>>>> 1b681013
     log_objective_names: bool | None = True,
     save_checkpoints: bool = True,
     fine_tuned: bool = False,
     copy_config_files: bool = True,
-<<<<<<< HEAD
-=======
     verbose: bool = True,
     num_workers: int = 4,
->>>>>>> 1b681013
 ) -> None:
     """
     Multi-objective search to select Pareto optimal set of sub-networks from trained super-network.
@@ -115,28 +94,13 @@
         seed: The random seed to use for reproducibility.
         access_token: Optional API token to access models with restrictions.
         param_bins: The parameter bins that limit the sub-network params in the search.
-<<<<<<< HEAD
-        objective_1: The name of the first objective to optimize (possible - val_loss, perplexity). Defaults to "val_loss".
-        objective_2: The name of the second objective to optimize (possible - parameters, latency, flops). Defaults to "parameters".
-=======
         performance_metric: The name of the first objective to optimize (possible - val_loss, perplexity). Defaults to "val_loss".
         efficiency_metric: The name of the second objective to optimize (possible - parameters, latency, flops). Defaults to "parameters".
->>>>>>> 1b681013
         log_objective_names: Whether to log the names of the objectives in the logger, or log as objective_1 and objective_2. Defaults to True.
         save_checkpoints: Whether to save checkpoints of the sub-networks, or config + path to super-network. Defaults to True.
             If False, `lit_model.pth` will have the following format:
             `{'sub_network_config': sub_network_config, 'parent_dir': checkpoint_dir}`
         fine_tuned: Whether the model is fine-tuned. Defaults to False.
-<<<<<<< HEAD
-        copy_config_files: Whether to copy the config files from the super-network to the sub-networks. Defaults to True.
-            If set to False, we save `parent_dir` to `lit_model.pth`.
-    """
-    if objective_2 == "flops" and not _DEEPSPEED_AVAILABLE:
-        raise ValueError(
-            "FLOPs objective requires DeepSpeed. Please install DeepSpeed by running "
-            "`pip install whittle[distributed]`"
-        )
-=======
             This flag determines the dataset to use if `data` is not provided. Additionally, it changes the validation function to use for evaluation.
             fine_tuned=True: litgpt.finetune.lora.validate, fine_tuned=False: litgpt.pretrain.validate.
         copy_config_files: Whether to copy the config files from the super-network to the sub-networks. Defaults to True.
@@ -155,7 +119,6 @@
     ], (
         f"Invalid objective_2: {efficiency_metric}, must be 'parameters', 'latency' or 'flops'"
     )
->>>>>>> 1b681013
 
     checkpoint_dir = auto_download_checkpoint(
         model_name=checkpoint_dir, access_token=access_token
@@ -166,15 +129,11 @@
         # sys.path.append('../do-not-touch/compressing_llms')
         # from datasets_custom.llamamini import LLaMaMini
         # data = LLaMaMini() if fine_tuned else TinyStories()
-<<<<<<< HEAD
-        data = Alpaca() if fine_tuned else TinyStories()
-=======
         data = (
             Alpaca(num_workers=num_workers)
             if fine_tuned
             else TinyStories(num_workers=num_workers)
         )
->>>>>>> 1b681013
 
     num_devices = int(parse_devices(devices))
     out_dir = init_out_dir(out_dir)
@@ -227,13 +186,6 @@
         eval,
         search,
         param_bins if search.search_strategy == Methods.SRS else None,
-<<<<<<< HEAD
-        objective_1,
-        objective_2,
-        log_objective_names,
-        save_checkpoints,
-        fine_tuned,
-=======
         performance_metric,
         efficiency_metric,
         log_objective_names,
@@ -241,7 +193,6 @@
         fine_tuned,
         copy_config_files,
         verbose,
->>>>>>> 1b681013
     )
 
 
@@ -276,11 +227,8 @@
         obj_2 = compute_latency(model, device=model.lm_head.weight.device)
     elif objective_2 == "flops":
         obj_2 = compute_flops(model, previous_device=model.lm_head.weight.device)
-<<<<<<< HEAD
-=======
     else:
         raise ValueError(f"Invalid objective_2: {objective_2}")
->>>>>>> 1b681013
 
     return float(val_loss), obj_2
 
@@ -298,13 +246,6 @@
     eval: EvalArgs,
     search: SearchArgs,
     param_bins: ParamBinArgs | None = None,
-<<<<<<< HEAD
-    objective_1: str = "val_loss",
-    objective_2: str = "parameters",
-    log_objective_names: bool = True,
-    save_checkpoints: bool = True,
-    fine_tuned: bool = False,
-=======
     performance_metric: str = "val_loss",
     efficiency_metric: str = "parameters",
     log_objective_names: bool = True,
@@ -312,18 +253,7 @@
     fine_tuned: bool = False,
     copy_config_files: bool = True,
     verbose: bool = True,
->>>>>>> 1b681013
 ) -> None:
-    assert objective_1 in [
-        "val_loss",
-        "perplexity",
-    ], f"Invalid objective_1: {objective_1}, must be 'val_loss' or 'perplexity'"
-    assert objective_2 in [
-        "parameters",
-        "latency",
-        "flops",
-    ], f"Invalid objective_2: {objective_2}, must be 'parameters', 'latency' or 'flops'"
-
     fabric.seed_everything(seed)
 
     tokenizer = Tokenizer(checkpoint_dir)
@@ -380,10 +310,7 @@
             start_bin_size=param_bins.start_bin_size,
         )
 
-<<<<<<< HEAD
-=======
     # fabric.is_global_zero
->>>>>>> 1b681013
     search_results = multi_objective_search(
         _objective,
         search_space,
@@ -392,13 +319,8 @@
             "model": model,
             "val_dataloader": val_dataloader,
             "eval": eval,
-<<<<<<< HEAD
-            "objective_1": objective_1,
-            "objective_2": objective_2,
-=======
             "objective_1": performance_metric,
             "objective_2": efficiency_metric,
->>>>>>> 1b681013
             "fine_tuned": fine_tuned,
         },
         search_strategy=search.search_strategy,
@@ -406,14 +328,9 @@
         seed=seed,
         logger=fabric.logger,
         param_bins=bins,
-<<<<<<< HEAD
-        objective_1_name=objective_1 if log_objective_names else "objective_1",
-        objective_2_name=objective_2 if log_objective_names else "objective_2",
-=======
         objective_1_name=performance_metric if log_objective_names else "objective_1",
         objective_2_name=efficiency_metric if log_objective_names else "objective_2",
         verbose=verbose and fabric.is_global_zero,
->>>>>>> 1b681013
     )
     training_time = time.perf_counter() - train_time
 
@@ -438,11 +355,7 @@
 
             # either save everything including config files, or only model_config.yaml and the weights
             if copy_config_files:
-<<<<<<< HEAD
-                copy_config_files(checkpoint_dir, save_path.parent)
-=======
                 copy_config_files_func(checkpoint_dir, save_path.parent)
->>>>>>> 1b681013
                 fabric.save(save_path, {"model": sub_network})
             else:
                 fabric.save(
@@ -451,17 +364,10 @@
             # the new model_config.yaml is different from the original one, so we rewrite it
             save_config(sub_network.config, save_path.parent)
         else:
-<<<<<<< HEAD
-            save_path = save_path.parent / "sub_network.pkl"
-            torch.save(
-                {"sub_network_config": sub_network_dict, "parent_dir": checkpoint_dir},
-                save_path,
-=======
             # minimalistic checkpoint - only sub-network config and path to super-network
             fabric.save(
                 save_path,
                 {"sub_network_config": sub_network_dict, "parent_dir": checkpoint_dir},
->>>>>>> 1b681013
             )
 
     # save all paths to pareto optimal sub-networks
