--- conflicted
+++ resolved
@@ -1,6 +1,4 @@
-<<<<<<< HEAD
 from __future__ import annotations
-=======
 import logging
 
 import torch.nn as nn
@@ -12,7 +10,6 @@
 from whittle.modules.layernorm import LayerNorm
 from whittle.modules.rmsnorm import RMSNorm
 from whittle.models.gpt.blocks import GptNeoxMLP, GemmaMLP, LLaMAMLP
->>>>>>> 0209f9fd
 
 
 def compute_parameters(model):
