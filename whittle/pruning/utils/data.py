--- conflicted
+++ resolved
@@ -3,13 +3,9 @@
 
 import random
 
-<<<<<<< HEAD
 import torch
-from torch.utils.data import TensorDataset
-=======
->>>>>>> d4fa9f23
 from datasets import load_dataset
-from torch.utils.data import DataLoader
+from torch.utils.data import DataLoader, TensorDataset
 
 
 # Wrapper for tokenized input IDs
