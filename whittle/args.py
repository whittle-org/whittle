--- conflicted
+++ resolved
@@ -18,7 +18,6 @@
 
 
 @dataclass
-<<<<<<< HEAD
 class DistillArgs:
     """Distillation-related arguments"""
 
@@ -29,7 +28,7 @@
     alpha: float = 0.5
     """Weight for KL-Divergence loss"""
     
-=======
+    
 class PruningArgs:
     """pruning-related arguments"""
 
@@ -42,7 +41,6 @@
     n_samples: int = 32
     """Number of samples for calibration"""
 
->>>>>>> 94f0514b
 
 class ParamBinArgs:
     """parameter bin-related arguments - to limit what networks are sampled"""
