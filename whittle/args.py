from __future__ import annotations

from dataclasses import dataclass


@dataclass
class SearchArgs:
    """search-related arguments"""

    save_interval: int | None = 1000
    """Number of optimizer steps between saving checkpoints"""
    log_interval: int = 1
    """Number of iterations between logging calls"""
    search_strategy: str = "random_search"
    """Multi-objective search strategy"""
    iterations: int = 100
    """Number of iterations for the multi-objective search"""


@dataclass
<<<<<<< HEAD
class DistillArgs:
    """Distillation-related arguments"""

    method: str = 'logits'
    """Distillation method to use ('logits' or 'hidden_states')"""
    kd_epochs: int = 10
    """Number of epochs for knowledge distillation"""
    on_cluster: bool = False
    """Flag indicating if running on a cluster"""
    smoke_test: bool = True
    """Flag for smoke testing"""
    precomputed_logits_path: str = './save_dir/student_training_data.pth'
    """Path to the precomputed logits file"""
    use_precomputed_logits: bool = False
    """Whether to use precomputed logits"""
    use_topk_logits: bool = False
    """Whether to use stored top-K logits directly"""
    top_k: int = 100
    """Number of top logits to store per token"""
    subset_size: int = 1024
    """Number of tokens to store per batch"""
=======
class ParamBinArgs:
    """parameter bin-related arguments - to limit what networks are sampled"""

    """Number of parameter bins to use"""
    num_bins: int = 20
    """Whether to use log spaced bins"""
    log_bins: bool = False
    """Starting size of the bins (how many configs must be in each bin until the total limit is increased)"""
    start_bin_size: int = 1
    """The total limit will be increased even if K bins are not full yet (some param counts may have only few nets)"""
    empty_bin_tolerance: int = 4
>>>>>>> 1b681013
<|MERGE_RESOLUTION|>--- conflicted
+++ resolved
@@ -18,7 +18,6 @@
 
 
 @dataclass
-<<<<<<< HEAD
 class DistillArgs:
     """Distillation-related arguments"""
 
@@ -40,7 +39,7 @@
     """Number of top logits to store per token"""
     subset_size: int = 1024
     """Number of tokens to store per batch"""
-=======
+
 class ParamBinArgs:
     """parameter bin-related arguments - to limit what networks are sampled"""
 
@@ -51,5 +50,4 @@
     """Starting size of the bins (how many configs must be in each bin until the total limit is increased)"""
     start_bin_size: int = 1
     """The total limit will be increased even if K bins are not full yet (some param counts may have only few nets)"""
-    empty_bin_tolerance: int = 4
->>>>>>> 1b681013
+    empty_bin_tolerance: int = 4